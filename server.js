--- conflicted
+++ resolved
@@ -338,14 +338,6 @@
     }
     const users = await User.find();
 
-<<<<<<< HEAD
-    const potentialMatches = filteredUsers.filter((singleUser) => {
-      const likedIndex = singleUser.likedPersons.findIndex(
-        (likedPerson) => likedPerson.id === userId
-      );
-      return likedIndex === -1;
-    });
-=======
     const filteredUsers = users.filter((user) => {
       // Don't show users who have already been liked by the logged-in user
       const likedIndex = loggedUser.likedPersons.findIndex((u) => u.user.toString() === user._id.toString());
@@ -355,7 +347,6 @@
       return (user._id.toString() !== userId && user.role !== loggedUser.role && likedIndex === -1 && matchedIndex === -1);
 
     })
->>>>>>> ddbf384f
 
     res.status(200).json({
       success: true,
@@ -419,10 +410,6 @@
 });
 
 
-<<<<<<< HEAD
-// Ursäkta röran vi bygger om / Excuse the mess, we're working on the new Endpoint  PATCH REQUEST TO LIKE A PERSON 
-
-=======
 app.patch('/like/:userId', async (req, res) => {
   try {
     const { userId } = req.params; // Extract the userId from the URL parameters
@@ -491,30 +478,9 @@
 /* 
 app.patch('/likedPersons/:userId', async (req, res) => {
   try {
-    const { likedUserId } = req.body; // likedUserId is the user who is being liked
-    const { userId } = req.params; // userId is the logged-in user who is doing the liking 
->>>>>>> ddbf384f
-
-/*1. if user to uppdate (Annika)likes a person then the code has to look if likedpersons(Irro)has
-allready liked here as well if yes they match
-(find if user to uppdate exists as liked in liked persons array if yes then match) */
-
-
-/*2. men om irro inte hunnit gilla tillbaka så läggs Irro in i annikas gilla lista
-if userId (loged in user/user to uppdate) doesnt exist in liked.user.likedperson array
-then we add likedUser to the userto uppdate*/
-
-
-/* 3. if likeduser and userTouppdate has liked eachother, we need to remove
-userTouppdate form likedusers liked array and add echother to match array
-*/
-
-app.patch('/likedPersons/:userId', async (req, res) => {
-  try {
     const { likedUserId } = req.body; 
     const { userId } = req.params;
 
-<<<<<<< HEAD
     console.log('[PATCH /likedPersons/:userId] Received request to like user', likedUserId, 'by user', userId);
 
     const userToUpdate = await User.findById(userId);
@@ -567,12 +533,11 @@
     res.status(500).json({ error: 'Something went wrong' });
   }
 });
-=======
+
  */
->>>>>>> ddbf384f
-
-
-//Endpoint that enables user to dislike another profile (not in use yet, but will be in nearest future)
+
+
+//Disliked persons -to be able to NOT CHOOSE A PERSON
 app.patch("/dislikedPersons/:userId", async (req, res) => { 
   const {dislikedUserId} = req.body 
 
@@ -595,13 +560,8 @@
     res.status(500).json({ error: "Something went wrong" });
   }
 });
-<<<<<<< HEAD
-
-//Endpoint current user to be able to see their matched persons
-=======
 /*--------------------current user to be able to see their matched persons------------------------*/
 
->>>>>>> ddbf384f
 app.get('/matchedPersons/:userId', async (req, res) => {
   const { userId } = req.params; // Extract the userId from the URL parameters
 
